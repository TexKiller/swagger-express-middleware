--- conflicted
+++ resolved
@@ -1,13 +1,7 @@
 {
-<<<<<<< HEAD
-  "name": "swagger-express-middleware3",
-  "version": "0.1.3",
-  "description": "Swagger middleware and mocks for Express for OpenAPI 3",
-=======
   "name": "swagger-express-middleware",
   "version": "2.0.0",
   "description": "Swagger middleware and mocks for Express",
->>>>>>> 30336ec7
   "keywords": [
     "express",
     "swagger",
@@ -23,10 +17,10 @@
     "name": "James Messinger",
     "url": "https://jamesmessinger.com"
   },
-  "homepage": "https://apidevtools.org/swagger-express-middleware/",
+  "homepage": "https://github.com/APIDevTools/swagger-express-middleware",
   "repository": {
     "type": "git",
-    "url": "https://github.com/sedgewickmm18/swagger-express-middleware.git"
+    "url": "https://github.com/APIDevTools/swagger-express-middleware.git"
   },
   "license": "MIT",
   "main": "lib/index.js",
@@ -72,13 +66,8 @@
     "multer": "^0.1.8",
     "ono": "^4.0.10",
     "swagger-methods": "^1.0.0",
-<<<<<<< HEAD
-    "swagger-parser": ">=5.0.0",
-    "tmp": "0.0.27",
-=======
     "swagger-parser": "^6.0.2",
     "tmp": "^0.0.27",
->>>>>>> 30336ec7
     "tv4": "^1.2.5",
     "type-is": "^1.6.8"
   },
