--- conflicted
+++ resolved
@@ -121,15 +121,9 @@
   let dayName = ["Sun", "Mon", "Tue", "Wed", "Thu", "Fri", "Sat"][date.getUTCDay()];
   let monthName = ["Jan", "Feb", "Mar", "Apr", "May", "Jun", "Jul", "Aug", "Sep", "Oct", "Nov", "Dec"][date.getUTCMonth()];
   return [
-<<<<<<< HEAD
-    dayName, ", ", _.padLeft(date.getUTCDate(), 2, "0"), " ", monthName, " ", date.getUTCFullYear(), " ",
-    _.padLeft(date.getUTCHours(), 2, "0"), ":", _.padLeft(date.getUTCMinutes(), 2, "0"), ":", _.padLeft(date.getUTCSeconds(), 2, "0"), " GMT"
+    dayName, ", ", _.padStart(date.getUTCDate(), 2, "0"), " ", monthName, " ", date.getUTCFullYear(), " ",
+    _.padStart(date.getUTCHours(), 2, "0"), ":", _.padStart(date.getUTCMinutes(), 2, "0"), ":", _.padStart(date.getUTCSeconds(), 2, "0"), " GMT"
   ].join("");
-=======
-    dayName, ', ', _.padStart(date.getUTCDate(), 2, '0'), ' ', monthName, ' ', date.getUTCFullYear(), ' ',
-    _.padStart(date.getUTCHours(), 2, '0'), ':', _.padStart(date.getUTCMinutes(), 2, '0'), ':', _.padStart(date.getUTCSeconds(), 2, '0'), ' GMT'
-  ].join('');
->>>>>>> c05aab61
   // jscs:enable maximumLineLength
 };
 
@@ -244,11 +238,7 @@
     let schema = { type: "object", required: [], properties: {}};
 
     // If there are "formData" parameters, then concatenate them into a single JSON schema
-<<<<<<< HEAD
-    _.where(params, { in: "formData" }).forEach((param) => {
-=======
-    _.filter(params, { in: 'formData' }).forEach((param) => {
->>>>>>> c05aab61
+    _.filter(params, { in: "formData" }).forEach((param) => {
       schema.properties[param.name] = param;
       if (param.required) {
         schema.required.push(param.name);
