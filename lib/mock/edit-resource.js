"use strict";

module.exports = {
  POST: mergeResource,
  PATCH: mergeResource,
  PUT: overwriteResource,
  DELETE: deleteResource
};

let _ = require("lodash"),
    Resource = require("../data-store/resource"),
    util = require("../helpers/util");

/**
 * Creates or updates the REST resource at the URL.
 *
 * If the resource already exists, then the new data is merged with the existing data.
 * To completely overwrite the existing data, use PUT instead of POST or PATCH.
 *
 * @param   {Request}   req
 * @param   {Response}  res
 * @param   {function}  next
 * @param   {DataStore} dataStore
 */
function mergeResource (req, res, next, dataStore) {
  let resource = createResource(req);

  // Save/Update the resource
  util.debug("Saving data at %s", resource.toString());
  dataStore.save(resource, sendResponse(req, res, next, dataStore));
}

/**
 * Creates or overwrites the REST resource at the URL.
 *
 * If the resource already exists, it is overwritten.
 * To merge with the existing data, use POST or PATCH instead of PUT.
 *
 * @param   {Request}   req
 * @param   {Response}  res
 * @param   {function}  next
 * @param   {DataStore} dataStore
 */
function overwriteResource (req, res, next, dataStore) {
  let resource = createResource(req);

  // Delete the existing resource, if any
  dataStore.delete(resource, (err) => {
    if (err) {
      next(err);
    }
    else {
      // Save the new resource
      util.debug("Saving data at %s", resource.toString());
      dataStore.save(resource, sendResponse(req, res, next, dataStore));
    }
  });
}

/**
 * Deletes the REST resource at the URL.
 * If the resource does not exist, then nothing happens.  No error is thrown.
 *
 * @param   {Request}   req
 * @param   {Response}  res
 * @param   {function}  next
 * @param   {DataStore} dataStore
 */
function deleteResource (req, res, next, dataStore) { // jshint ignore:line
  let resource = createResource(req);

  // Delete the resource
  dataStore.delete(resource, (err, deletedResource) => {
    // Respond with the deleted resource, if possible; otherwise, use the empty resource we just created.
    sendResponse(req, res, next, dataStore)(err, deletedResource || resource);
  });
}

/**
 * Creates a {@link Resource} objects from the request's data.
 *
 * @param   {Request}   req
 * @returns {Resource}
 */
function createResource (req) {
  let resource = new Resource(req.path);

  if (!_.isEmpty(req.files)) {
    // Save file data too
    resource.data = _.extend({}, req.body, req.files);
  }
  else {
    resource.data = req.body;
  }

  return resource;
}

/**
 * Returns a function that sends the correct response for the operation.
 *
 * @param   {Request}   req
 * @param   {Response}  res
 * @param   {function}  next
 * @param   {DataStore} dataStore
 */
function sendResponse (req, res, next, dataStore) {
  return function (err, resource) {
    if (!err) {
      util.debug("%s successfully created/edited/deleted", resource.toString());
      res.swagger.lastModified = resource.modifiedOn;
    }

    // Set the response body (unless it's already been set by other middleware)
    if (err || res.body) {
      next(err);
    }
    else if (res.swagger.isCollection) {
      // Response body is the entire collection
      dataStore.getCollection(resource.collection, (err, collection) => {
<<<<<<< HEAD
        res.body = _.pluck(collection, "data");
=======
        res.body = _.map(collection, 'data');
>>>>>>> c05aab61
        next(err);
      });
    }
    else {
      // Response body is the resource that was created/update/deleted
      res.body = resource.data;
      next();
    }
  };
}
<|MERGE_RESOLUTION|>--- conflicted
+++ resolved
@@ -118,11 +118,7 @@
     else if (res.swagger.isCollection) {
       // Response body is the entire collection
       dataStore.getCollection(resource.collection, (err, collection) => {
-<<<<<<< HEAD
-        res.body = _.pluck(collection, "data");
-=======
-        res.body = _.map(collection, 'data');
->>>>>>> c05aab61
+        res.body = _.map(collection, "data");
         next(err);
       });
     }
