--- conflicted
+++ resolved
@@ -1,17 +1,9 @@
 "use strict";
 
-<<<<<<< HEAD
 let swagger = require("../../../"),
     expect = require("chai").expect,
-    _ = require("lodash"),
     files = require("../../fixtures/files"),
     helper = require("../../fixtures/helper"),
-=======
-let swagger = require('../../../'),
-    expect = require('chai').expect,
-    files = require('../../fixtures/files'),
-    helper = require('../../fixtures/helper'),
->>>>>>> c05aab61
     Resource = swagger.Resource,
     DataStore = swagger.DataStore,
     MemoryDataStore = swagger.MemoryDataStore,
